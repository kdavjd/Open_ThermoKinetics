from dataclasses import dataclass

import numpy as np
import pandas as pd
from PyQt6.QtCore import Qt, pyqtSignal, pyqtSlot
from PyQt6.QtWidgets import (
    QAbstractItemView,
    QCheckBox,
    QComboBox,
    QDialog,
    QDialogButtonBox,
    QFormLayout,
    QGridLayout,
    QGroupBox,
    QHBoxLayout,
    QLabel,
    QLineEdit,
    QMessageBox,
    QPushButton,
    QScrollArea,
    QSizePolicy,
    QSlider,
    QTableWidget,
    QTableWidgetItem,
    QVBoxLayout,
    QWidget,
)
from scipy.integrate import solve_ivp

from src.core.app_settings import NUC_MODELS_LIST, NUC_MODELS_TABLE, OperationType
from src.core.logger_config import logger
from src.gui.main_tab.sub_sidebar.model_based.models_scheme import ModelsScheme


@dataclass
class ReactionDefaults:
    Ea_default: float = 120
    log_A_default: float = 8
    contribution_default: float = 0.5
    Ea_range: tuple = (1, 2000)
    log_A_range: tuple = (-100, 100)
    contribution_range: tuple = (-1, 1)


@dataclass
class AdjustmentDefaults:
    BUTTON_SIZE: int = 24
    SLIDER_MIN: int = -5
    SLIDER_MAX: int = 5
    SLIDER_TICK_INTERVAL: int = 1


@dataclass
class ReactionAdjustmentParameters:
    ea_default: float = 120
    log_a_default: float = 8
    contribution_default: float = 0.5
    ea_button_step: float = 10
    log_a_button_step: float = 1
    contribution_button_step: float = 0.1
    ea_slider_scale: float = 1
    log_a_slider_scale: float = 0.1
    contribution_slider_scale: float = 0.01


@dataclass
class LayoutSettings:
    reaction_table_column_widths: tuple[int, int, int, int] = (70, 50, 50, 50)
    reaction_table_row_heights: tuple[int, int, int] = (30, 30, 30)


MODEL_BASED_TAB_LAYOUT = {
    "reactions_combo": {"min_width": 200, "min_height": 30},
    "reaction_type_combo": {"min_width": 100, "min_height": 30},
    "range_calc_widget": {"min_height": 45},
    "reaction_table": {"min_height": 90},
    "adjusting_settings_box": {"min_height": 180},
    "models_scene": {"min_width": 200, "min_height": 150},
    "calc_buttons": {"button_width": 80, "button_height": 30},
}


class ReactionTable(QTableWidget):
    def __init__(self, parent=None):
        super().__init__(3, 4, parent)
        self.setHorizontalHeaderLabels(["Parameter", "Value", "Min", "Max"])

        self.setColumnHidden(2, True)
        self.setColumnHidden(3, True)

        self.setItem(0, 0, QTableWidgetItem("Ea, kJ"))
        self.activation_energy_edit = QLineEdit()
        self.setCellWidget(0, 1, self.activation_energy_edit)
        self.ea_min_item = QLineEdit()
        self.setCellWidget(0, 2, self.ea_min_item)
        self.ea_max_item = QLineEdit()
        self.setCellWidget(0, 3, self.ea_max_item)

        self.setItem(1, 0, QTableWidgetItem("log(A)"))
        self.log_a_edit = QLineEdit()
        self.setCellWidget(1, 1, self.log_a_edit)
        self.log_a_min_item = QLineEdit()
        self.setCellWidget(1, 2, self.log_a_min_item)
        self.log_a_max_item = QLineEdit()
        self.setCellWidget(1, 3, self.log_a_max_item)

        self.setItem(2, 0, QTableWidgetItem("contribution"))
        self.contribution_edit = QLineEdit()
        self.setCellWidget(2, 1, self.contribution_edit)
        self.contribution_min_item = QLineEdit()
        self.setCellWidget(2, 2, self.contribution_min_item)
        self.contribution_max_item = QLineEdit()
        self.setCellWidget(2, 3, self.contribution_max_item)

        self.defaults = ReactionDefaults()

    def set_ranges_visible(self, visible: bool):
        self.setColumnHidden(2, not visible)
        self.setColumnHidden(3, not visible)
        self.viewport().update()

    def update_table(self, reaction_data: dict):
        if not reaction_data:
            self.activation_energy_edit.clear()
            self.log_a_edit.clear()
            self.contribution_edit.clear()
            self.ea_min_item.clear()
            self.ea_max_item.clear()
            self.log_a_min_item.clear()
            self.log_a_max_item.clear()
            self.contribution_min_item.clear()
            self.contribution_max_item.clear()
            return

        self.activation_energy_edit.setText(str(reaction_data.get("Ea", self.defaults.Ea_default)))
        self.log_a_edit.setText(str(reaction_data.get("log_A", self.defaults.log_A_default)))
        self.contribution_edit.setText(str(reaction_data.get("contribution", self.defaults.contribution_default)))

        self.ea_min_item.setText(str(reaction_data.get("Ea_min", self.defaults.Ea_range[0])))
        self.ea_max_item.setText(str(reaction_data.get("Ea_max", self.defaults.Ea_range[1])))

        self.log_a_min_item.setText(str(reaction_data.get("log_A_min", self.defaults.log_A_range[0])))
        self.log_a_max_item.setText(str(reaction_data.get("log_A_max", self.defaults.log_A_range[1])))

        self.contribution_min_item.setText(
            str(reaction_data.get("contribution_min", self.defaults.contribution_range[0]))
        )
        self.contribution_max_item.setText(
            str(reaction_data.get("contribution_max", self.defaults.contribution_range[1]))
        )


class AdjustmentRowWidget(QWidget):
    valueChanged = pyqtSignal(str, float)

    def __init__(
        self,
        parameter_name: str,
        initial_value: float,
        button_step: float,
        slider_scale: float,
        display_name: str = None,
        parent=None,
        decimals: int = 3,
    ):
        super().__init__(parent)
        self.parameter_name = parameter_name
        self.display_name = display_name if display_name is not None else parameter_name
        self.decimals = decimals
        self.base_value = round(initial_value, self.decimals)
        self.button_step = button_step
        self.slider_scale = slider_scale

        layout = QVBoxLayout(self)
        self.value_label = QLabel(f"{self.display_name}: {self.base_value:.{self.decimals}f}")
        self.value_label.setAlignment(Qt.AlignmentFlag.AlignCenter)
        layout.addWidget(self.value_label)

        h_layout = QHBoxLayout()
        const = AdjustmentDefaults()
        self.left_button = QPushButton("<")
        self.left_button.setFixedSize(const.BUTTON_SIZE, const.BUTTON_SIZE)
        self.left_button.setSizePolicy(QSizePolicy.Policy.Fixed, QSizePolicy.Policy.Fixed)

        self.slider = QSlider(Qt.Orientation.Horizontal)
        self.slider.setRange(const.SLIDER_MIN, const.SLIDER_MAX)
        self.slider.setValue(0)
        self.slider.setTickPosition(QSlider.TickPosition.TicksBelow)
        self.slider.setTickInterval(const.SLIDER_TICK_INTERVAL)
        self.slider.setSizePolicy(QSizePolicy.Policy.Expanding, QSizePolicy.Policy.Fixed)

        self.right_button = QPushButton(">")
        self.right_button.setFixedSize(const.BUTTON_SIZE, const.BUTTON_SIZE)
        self.right_button.setSizePolicy(QSizePolicy.Policy.Fixed, QSizePolicy.Policy.Fixed)

        h_layout.addWidget(self.left_button)
        h_layout.addWidget(self.slider)
        h_layout.addWidget(self.right_button)
        layout.addLayout(h_layout)

        self.left_button.clicked.connect(self.on_left_clicked)
        self.right_button.clicked.connect(self.on_right_clicked)
        self.slider.valueChanged.connect(self.on_slider_value_changed)
        self.slider.sliderReleased.connect(self.on_slider_released)

    def on_left_clicked(self):
        self.base_value -= self.button_step
        self.base_value = round(self.base_value, self.decimals)
        self.slider.setValue(0)
        self.update_label()
        self.valueChanged.emit(self.parameter_name, self.base_value)

    def on_right_clicked(self):
        self.base_value += self.button_step
        self.base_value = round(self.base_value, self.decimals)
        self.slider.setValue(0)
        self.update_label()
        self.valueChanged.emit(self.parameter_name, self.base_value)

    def on_slider_value_changed(self, value):
        potential_value = self.base_value + (value * self.slider_scale)
        self.value_label.setText(f"{self.display_name}: {potential_value:.{self.decimals}f}")

    def on_slider_released(self):
        offset = self.slider.value() * self.slider_scale
        self.base_value += offset
        self.base_value = round(self.base_value, self.decimals)
        self.slider.setValue(0)
        self.update_label()
        self.valueChanged.emit(self.parameter_name, self.base_value)

    def update_label(self):
        self.value_label.setText(f"{self.display_name}: {self.base_value:.{self.decimals}f}")


class AdjustingSettingsBox(QWidget):
    def __init__(self, parent=None):
        super().__init__(parent)
        main_layout = QVBoxLayout(self)
        self.setLayout(main_layout)

        params = ReactionAdjustmentParameters()
        self.ea_adjuster = AdjustmentRowWidget(
            "Ea", params.ea_default, params.ea_button_step, params.ea_slider_scale, "Ea", parent=self
        )
        self.log_a_adjuster = AdjustmentRowWidget(
            "log_A", params.log_a_default, params.log_a_button_step, params.log_a_slider_scale, "log(A)", parent=self
        )
        self.contrib_adjuster = AdjustmentRowWidget(
            "contribution",
            params.contribution_default,
            params.contribution_button_step,
            params.contribution_slider_scale,
            "contribution",
            parent=self,
        )

        main_layout.addWidget(self.ea_adjuster)
        main_layout.addWidget(self.log_a_adjuster)
        main_layout.addWidget(self.contrib_adjuster)


class ModelCalcButtons(QWidget):
    simulation_started = pyqtSignal(dict)
    simulation_stopped = pyqtSignal(dict)

    def __init__(self, parent=None):
        super().__init__(parent)
        self.parent_ref = parent
        self.is_calculating = False

        layout = QHBoxLayout(self)
        self.setLayout(layout)

        self.settings_button = QPushButton("Settings")
        self.start_button = QPushButton("Start")
        self.stop_button = QPushButton("Stop")

        layout.addWidget(self.settings_button)
        layout.addWidget(self.start_button)
        layout.addWidget(self.stop_button)

        self.stop_button.hide()

        self.settings_button.clicked.connect(self.open_settings_dialog)
        self.start_button.clicked.connect(self.check_and_start_simulation)
        self.stop_button.clicked.connect(self.stop_simulation)

    def open_settings_dialog(self):
        if hasattr(self.parent_ref, "open_settings"):
            self.parent_ref.open_settings()

    def check_and_start_simulation(self):
        scheme = {}
        if hasattr(self.parent_ref, "models_scene"):
            scheme = self.parent_ref.models_scene.get_reaction_scheme_as_json()

        data = {
            "operation": OperationType.MODEL_BASED_CALCULATION,
            "scheme": scheme,
        }

        self.simulation_started.emit(data)
        self.start_simulation()

    def start_simulation(self):
        self.is_calculating = True
        self.layout().replaceWidget(self.start_button, self.stop_button)
        self.start_button.hide()
        self.stop_button.show()

    def stop_simulation(self):
        if self.is_calculating:
            self.simulation_stopped.emit({"operation": OperationType.STOP_CALCULATION})
            self.is_calculating = False
            self.layout().replaceWidget(self.stop_button, self.start_button)
            self.stop_button.hide()
            self.start_button.show()


class RangeAndCalculateWidget(QWidget):
    showRangeToggled = pyqtSignal(bool)
    calculateToggled = pyqtSignal(bool)

    def __init__(self, parent=None):
        super().__init__(parent)
        layout = QHBoxLayout(self)
        self.setLayout(layout)

        self.showRangeCheckbox = QCheckBox("Show Range")
        self.calculateCheckbox = QCheckBox("Calculate")

        layout.addWidget(self.showRangeCheckbox)
        layout.addWidget(self.calculateCheckbox)

        self.showRangeCheckbox.stateChanged.connect(
            lambda state: self.showRangeToggled.emit(state == Qt.CheckState.Checked.value)
        )
        self.calculateCheckbox.stateChanged.connect(
            lambda state: self.calculateToggled.emit(state == Qt.CheckState.Checked.value)
        )


class ModelBasedTab(QWidget):
    model_params_changed = pyqtSignal(dict)

    def __init__(self, parent=None):
        super().__init__(parent)
        self._scheme_data = {}
        self._reactions_list = []
        self._calculation_method = None
        self._calculation_method_params = {}

        main_layout = QVBoxLayout(self)
        self.setLayout(main_layout)

        self.reactions_combo = QComboBox()
        rc = MODEL_BASED_TAB_LAYOUT["reactions_combo"]
        self.reactions_combo.setMinimumSize(rc["min_width"], rc["min_height"])
        main_layout.addWidget(self.reactions_combo)

        reaction_type_layout = QHBoxLayout()
        reaction_type_label = QLabel("Reaction type:")
        self.reaction_type_combo = QComboBox()
        rc2 = MODEL_BASED_TAB_LAYOUT["reaction_type_combo"]
        self.reaction_type_combo.setMinimumSize(rc2["min_width"], rc2["min_height"])
        self.reaction_type_combo.addItems(NUC_MODELS_LIST)

        reaction_type_layout.addWidget(reaction_type_label)
        reaction_type_layout.addWidget(self.reaction_type_combo)
        main_layout.addLayout(reaction_type_layout)

        self.range_calc_widget = RangeAndCalculateWidget()
        rc3 = MODEL_BASED_TAB_LAYOUT.get("range_calc_widget", {})
        if "min_height" in rc3:
            self.range_calc_widget.setMinimumHeight(rc3["min_height"])
        self.range_calc_widget.showRangeToggled.connect(self.on_show_range_checkbox_changed)
        self.range_calc_widget.calculateToggled.connect(self.on_calculate_toggled)
        main_layout.addWidget(self.range_calc_widget)

        self.reaction_table = ReactionTable()
        rc4 = MODEL_BASED_TAB_LAYOUT.get("reaction_table", {})
        if "min_height" in rc4:
            self.reaction_table.setMinimumHeight(rc4["min_height"])
        main_layout.addWidget(self.reaction_table)

        layout_settings = LayoutSettings()
        for col, width in enumerate(layout_settings.reaction_table_column_widths):
            self.reaction_table.setColumnWidth(col, width)
        for row, height in enumerate(layout_settings.reaction_table_row_heights):
            self.reaction_table.setRowHeight(row, height)

        self.adjusting_settings_box = AdjustingSettingsBox()
        rc5 = MODEL_BASED_TAB_LAYOUT.get("adjusting_settings_box", {})
        if "min_height" in rc5:
            self.adjusting_settings_box.setMinimumHeight(rc5["min_height"])
        main_layout.addWidget(self.adjusting_settings_box)

        self.reaction_table.activation_energy_edit.editingFinished.connect(self._on_params_changed)
        self.reaction_table.log_a_edit.editingFinished.connect(self._on_params_changed)
        self.reaction_table.contribution_edit.editingFinished.connect(self._on_params_changed)
        self.reaction_table.ea_min_item.editingFinished.connect(self._on_params_changed)
        self.reaction_table.ea_max_item.editingFinished.connect(self._on_params_changed)
        self.reaction_table.log_a_min_item.editingFinished.connect(self._on_params_changed)
        self.reaction_table.log_a_max_item.editingFinished.connect(self._on_params_changed)
        self.reaction_table.contribution_min_item.editingFinished.connect(self._on_params_changed)
        self.reaction_table.contribution_max_item.editingFinished.connect(self._on_params_changed)

        self.reaction_type_combo.currentIndexChanged.connect(self._on_params_changed)
        self.reactions_combo.currentIndexChanged.connect(self._on_reactions_combo_changed)

        self.adjusting_settings_box.ea_adjuster.valueChanged.connect(self.on_adjuster_value_changed)
        self.adjusting_settings_box.log_a_adjuster.valueChanged.connect(self.on_adjuster_value_changed)
        self.adjusting_settings_box.contrib_adjuster.valueChanged.connect(self.on_adjuster_value_changed)

        bottom_layout = QVBoxLayout()
        self.models_scene = ModelsScheme(self)
        rc6 = MODEL_BASED_TAB_LAYOUT.get("models_scene", {})
        if "min_width" in rc6 and "min_height" in rc6:
            self.models_scene.setMinimumSize(rc6["min_width"], rc6["min_height"])
        bottom_layout.addWidget(self.models_scene)

        self.calc_buttons = ModelCalcButtons(self)
        rc7 = MODEL_BASED_TAB_LAYOUT.get("calc_buttons", {})
        if "button_width" in rc7 and "button_height" in rc7:
            self.calc_buttons.settings_button.setFixedSize(rc7["button_width"], rc7["button_height"])
            self.calc_buttons.start_button.setFixedSize(rc7["button_width"], rc7["button_height"])
            self.calc_buttons.stop_button.setFixedSize(rc7["button_width"], rc7["button_height"])
        bottom_layout.addWidget(self.calc_buttons)

        main_layout.addLayout(bottom_layout)

    def on_adjuster_value_changed(self, parameter_name: str, new_value: float):
        if parameter_name == "Ea":
            self.reaction_table.activation_energy_edit.setText(str(new_value))
        elif parameter_name == "log_A":
            self.reaction_table.log_a_edit.setText(str(new_value))
        elif parameter_name == "contribution":
            self.reaction_table.contribution_edit.setText(str(new_value))
        self._on_params_changed()

    def on_show_range_checkbox_changed(self, checked: bool):
        self.reaction_table.set_ranges_visible(checked)

    def on_calculate_toggled(self, checked: bool):
        pass

    def update_scheme_data(self, scheme_data: dict):
        self._scheme_data = scheme_data
        self._reactions_list = scheme_data.get("reactions", [])

        current_label = self.reactions_combo.currentText() if self.reactions_combo.count() > 0 else None

        self.reactions_combo.clear()
        reaction_map = {}
        for i, reaction in enumerate(self._reactions_list):
            label = f"{reaction.get('from', '?')} -> {reaction.get('to', '?')}"
            self.reactions_combo.addItem(label)
            reaction_map[label] = i

        default_label = "A -> B"
        new_index = reaction_map.get(current_label, reaction_map.get(default_label, 0))

        if not self._reactions_list:
            self.reaction_table.update_table({})
        else:
            self.reactions_combo.setCurrentIndex(new_index)
            self._on_reactions_combo_changed(new_index)

        self.models_scene.update_from_scheme(scheme_data, self._reactions_list)

    def update_calculation_settings(self, calculation_settings: dict):
        self._calculation_method = calculation_settings.get("method")
        self._calculation_method_params = calculation_settings.get("method_parameters")

    def _on_reactions_combo_changed(self, index: int):
        if 0 <= index < len(self._reactions_list):
            reaction_data = self._reactions_list[index]
            self.reaction_table.update_table(reaction_data)

            default_reaction = ReactionDefaults()
            ea_value = reaction_data.get("Ea", default_reaction.Ea_default)
            log_a_value = reaction_data.get("log_A", default_reaction.log_A_default)
            contrib_value = reaction_data.get("contribution", default_reaction.contribution_default)

            self.adjusting_settings_box.ea_adjuster.base_value = ea_value
            self.adjusting_settings_box.ea_adjuster.slider.setValue(0)
            self.adjusting_settings_box.ea_adjuster.update_label()

            self.adjusting_settings_box.log_a_adjuster.base_value = log_a_value
            self.adjusting_settings_box.log_a_adjuster.slider.setValue(0)
            self.adjusting_settings_box.log_a_adjuster.update_label()

            self.adjusting_settings_box.contrib_adjuster.base_value = contrib_value
            self.adjusting_settings_box.contrib_adjuster.slider.setValue(0)
            self.adjusting_settings_box.contrib_adjuster.update_label()

            new_reaction_type = reaction_data.get("reaction_type", "F2")
            current_reaction_type = self.reaction_type_combo.currentText()
            if new_reaction_type != current_reaction_type:
                was_blocked = self.reaction_type_combo.blockSignals(True)
                self.reaction_type_combo.setCurrentText(new_reaction_type)
                self.reaction_type_combo.blockSignals(was_blocked)
        else:
            self.reaction_table.update_table({})

    @pyqtSlot()
    def _on_params_changed(self):  # noqa: C901
        current_index = self.reactions_combo.currentIndex()
        if not (0 <= current_index < len(self._reactions_list)):
            return

        from_comp = self._reactions_list[current_index].get("from")
        to_comp = self._reactions_list[current_index].get("to")
        reaction_type = self.reaction_type_combo.currentText()

        try:
            ea_val = float(self.reaction_table.activation_energy_edit.text())
        except ValueError:
            ea_val = 120

        try:
            loga_val = float(self.reaction_table.log_a_edit.text())
        except ValueError:
            loga_val = 8

        try:
            contrib_val = float(self.reaction_table.contribution_edit.text())
        except ValueError:
            contrib_val = 0.5

        try:
            ea_min_val = float(self.reaction_table.ea_min_item.text())
        except ValueError:
            ea_min_val = self.reaction_table.defaults.Ea_range[0]

        try:
            ea_max_val = float(self.reaction_table.ea_max_item.text())
        except ValueError:
            ea_max_val = self.reaction_table.defaults.Ea_range[1]

        try:
            loga_min_val = float(self.reaction_table.log_a_min_item.text())
        except ValueError:
            loga_min_val = self.reaction_table.defaults.log_A_range[0]

        try:
            loga_max_val = float(self.reaction_table.log_a_max_item.text())
        except ValueError:
            loga_max_val = self.reaction_table.defaults.log_A_range[1]

        try:
            contrib_min_val = float(self.reaction_table.contribution_min_item.text())
        except ValueError:
            contrib_min_val = self.reaction_table.defaults.contribution_range[0]

        try:
            contrib_max_val = float(self.reaction_table.contribution_max_item.text())
        except ValueError:
            contrib_max_val = self.reaction_table.defaults.contribution_range[1]

        new_scheme = self._scheme_data.copy()

        for r in new_scheme.get("reactions", []):
            if r.get("from") == from_comp and r.get("to") == to_comp:
                r["reaction_type"] = reaction_type
                r["Ea"] = ea_val
                r["log_A"] = loga_val
                r["contribution"] = contrib_val

                r["Ea_min"] = ea_min_val
                r["Ea_max"] = ea_max_val
                r["log_A_min"] = loga_min_val
                r["log_A_max"] = loga_max_val
                r["contribution_min"] = contrib_min_val
                r["contribution_max"] = contrib_max_val
                break

        update_data = {
            "operation": OperationType.MODEL_PARAMS_CHANGE,
            "reaction_scheme": new_scheme,
            "is_calculate": True if self.range_calc_widget.calculateCheckbox.isChecked() else None,
        }
        self.model_params_changed.emit(update_data)

    def open_settings(self):
        if not self._reactions_list:
            QMessageBox.information(self, "No Reactions", "There are no available reactions to configure.")
            return

        dialog = CalculationSettingsDialog(
            self._reactions_list, self._calculation_method, self._calculation_method_params, parent=self
        )
        if dialog.exec():
            new_calculation_settings, updated_reactions = dialog.get_data()

            self._reactions_list = updated_reactions

            if self._scheme_data and "reactions" in self._scheme_data:
                for i, r in enumerate(self._scheme_data["reactions"]):
                    if i < len(updated_reactions):
                        self._scheme_data["reactions"][i] = updated_reactions[i]

            update_data = {
                "operation": OperationType.MODEL_PARAMS_CHANGE,
                "reaction_scheme": self._scheme_data,
                "calculation_settings": new_calculation_settings,
                "is_calculate": True if self.range_calc_widget.calculateCheckbox.isChecked() else None,
            }
            self.model_params_changed.emit(update_data)

            QMessageBox.information(self, "Settings Saved", "The settings have been updated successfully.")

<<<<<<< HEAD
=======
    def _simulate_reaction_model(self, experimental_data: pd.DataFrame, reaction_scheme: dict):
        T = experimental_data["temperature"].values
        T_K = T + 273.15

        beta_columns = [col for col in experimental_data.columns if col.lower() != "temperature"]

        reactions = reaction_scheme.get("reactions", [])
        components = reaction_scheme.get("components", [])

        species_list = [comp["id"] for comp in components]
        num_species = len(species_list)
        num_reactions = len(reactions)

        logA = np.array([reaction.get("log_A", 0) for reaction in reactions])
        Ea = np.array([reaction.get("Ea", 0) for reaction in reactions])
        contributions = np.array([reaction.get("contribution", 0) for reaction in reactions])
        R = 8.314

        simulation_results = {"temperature": T}

        for beta_col in beta_columns:
            beta_value = float(beta_col)

            def ode_func(T_val, X):
                dXdt = np.zeros(num_species + num_reactions)
                conc = X[:num_species]
                beta_SI = beta_value / 60.0
                for i, reaction in enumerate(reactions):
                    src = reaction.get("from")
                    tgt = reaction.get("to")
                    if src not in species_list or tgt not in species_list:
                        continue
                    src_index = species_list.index(src)
                    tgt_index = species_list.index(tgt)
                    e_value = conc[src_index]
                    reaction_type = reaction.get("reaction_type")
                    model = NUC_MODELS_TABLE.get(reaction_type)
                    f_e = model["differential_form"](e_value)
                    # Arrhenius
                    k_i = (10 ** logA[i]) * np.exp(-Ea[i] * 1000 / (R * T_val))
                    k_i /= beta_SI
                    rate = k_i * f_e
                    dXdt[src_index] -= rate
                    dXdt[tgt_index] += rate
                    dXdt[num_species + i] = rate
                return dXdt

            X0 = np.zeros(num_species + num_reactions)
            if num_species > 0:
                X0[0] = 1.0

            sol = solve_ivp(ode_func, [T_K[0], T_K[-1]], X0, t_eval=T_K, method="RK45")
            if not sol.success:
                logger.error(f"ODE failed for β = {beta_value}.")
                continue

            rates_int = sol.y[num_species : num_species + num_reactions, :]
            int_sum = np.sum(contributions[:, np.newaxis] * rates_int, axis=0)
            exp_mass = experimental_data[beta_col].values
            M0 = exp_mass[0]
            Mfin = exp_mass[-1]

            model_mass = M0 - (M0 - Mfin) * int_sum
            simulation_results[beta_col] = model_mass

        return pd.DataFrame(simulation_results)

>>>>>>> 50fc2ded

class CalculationSettingsDialog(QDialog):
    def __init__(
        self, reactions_data: list[dict], calculation_method: str, calculation_method_params: dict, parent=None
    ):
        super().__init__(parent)
        self.calculation_method = calculation_method
        self.calculation_method_params = calculation_method_params
        self.setWindowTitle("Calculation Settings")

        self.reactions_data = reactions_data or []

        self.de_params_edits = {}

        main_layout = QHBoxLayout(self)
        self.setLayout(main_layout)

        left_widget = QWidget()
        left_layout = QVBoxLayout(left_widget)
        left_widget.setLayout(left_layout)
        main_layout.addWidget(left_widget)

        method_label = QLabel("Calculation method:")
        self.calculation_method_combo = QComboBox()
        self.calculation_method_combo.addItems(["differential_evolution", "another_method"])
        self.calculation_method_combo.setCurrentText("differential_evolution")
        self.calculation_method_combo.currentTextChanged.connect(self.update_method_parameters)
        left_layout.addWidget(method_label)
        left_layout.addWidget(self.calculation_method_combo)

        self.de_group = QGroupBox("Differential Evolution Settings")
        self.de_layout = QFormLayout()
        self.de_group.setLayout(self.de_layout)
        left_layout.addWidget(self.de_group, stretch=0)

        for param_name, default_value in self.calculation_method_params.items():
            label = QLabel(param_name)
            label.setToolTip(self.get_tooltip_for_parameter(param_name))

            if isinstance(default_value, bool):
                edit_widget = QCheckBox()
                edit_widget.setChecked(default_value)
            elif param_name in ["strategy", "init", "updating"]:
                edit_widget = QComboBox()
                edit_widget.addItems(self.get_options_for_parameter(param_name))
                edit_widget.setCurrentText(str(default_value))
            else:
                text_val = str(default_value) if default_value is not None else "None"
                edit_widget = QLineEdit(text_val)

            self.de_params_edits[param_name] = edit_widget
            self.de_layout.addRow(label, edit_widget)

        left_layout.addStretch(1)

        right_widget = QWidget()
        right_layout = QVBoxLayout(right_widget)
        right_widget.setLayout(right_layout)
        main_layout.addWidget(right_widget, stretch=1)

        scroll_area = QScrollArea()
        scroll_area.setWidgetResizable(True)
        right_layout.addWidget(scroll_area)

        scroll_content = QWidget()
        scroll_area.setWidget(scroll_content)

        self.reactions_grid = QGridLayout(scroll_content)
        scroll_content.setLayout(self.reactions_grid)

        self.reaction_boxes = []

        for i, reaction in enumerate(self.reactions_data):
            row = i % 2
            col = i // 2

            box_widget = QWidget()
            box_layout = QVBoxLayout(box_widget)
            box_widget.setLayout(box_layout)

            top_line_widget = QWidget()
            top_line_layout = QHBoxLayout(top_line_widget)
            top_line_widget.setLayout(top_line_layout)

            reaction_label = QLabel(f"{reaction.get('from', '?')} -> {reaction.get('to', '?')}")
            top_line_layout.addWidget(reaction_label)

            combo_type = QComboBox()
            combo_type.addItems(NUC_MODELS_LIST)
            current_type = reaction.get("reaction_type", "F2")
            if current_type in NUC_MODELS_LIST:
                combo_type.setCurrentText(current_type)
            top_line_layout.addWidget(combo_type)

            box_layout.addWidget(top_line_widget)

            models_selection_widget = QWidget()
            models_selection_layout = QHBoxLayout(models_selection_widget)
            models_selection_widget.setLayout(models_selection_layout)
            many_models_checkbox = QCheckBox("Many models")
            add_models_button = QPushButton("Add models")
            add_models_button.setEnabled(False)

            add_models_button.selected_models = []
            models_selection_layout.addWidget(many_models_checkbox)
            models_selection_layout.addWidget(add_models_button)
            box_layout.addWidget(models_selection_widget)

            many_models_checkbox.stateChanged.connect(
                lambda state, btn=add_models_button: btn.setEnabled(state == Qt.CheckState.Checked.value)
            )

            def open_models_dialog(checked, btn=add_models_button):
                dialog = ModelsSelectionDialog(NUC_MODELS_LIST, parent=self)
                if dialog.exec() == QDialog.DialogCode.Accepted:
                    selected = dialog.get_selected_models()
                    btn.selected_models = selected
                    btn.setText(f"Add models ({len(selected)})")

            add_models_button.clicked.connect(open_models_dialog)

            table = QTableWidget(3, 2, self)
            table.setHorizontalHeaderLabels(["Min", "Max"])
            table.setVerticalHeaderLabels(["Ea", "log(A)", "contribution"])
            table.setEditTriggers(QAbstractItemView.EditTrigger.AllEditTriggers)
            table.verticalHeader().setVisible(True)
            table.horizontalHeader().setVisible(True)
            table.setStyleSheet("""
                QTableWidget::item:selected {
                    background-color: lightgray;
                    color: black;
                }
                QTableWidget::item:focus {
                    background-color: lightgray;
                    color: black;
                }
            """)
            box_layout.addWidget(table)

            ea_min = str(reaction.get("Ea_min", 1))
            ea_max = str(reaction.get("Ea_max", 2000))
            table.setItem(0, 0, QTableWidgetItem(ea_min))
            table.setItem(0, 1, QTableWidgetItem(ea_max))

            log_a_min = str(reaction.get("log_A_min", 0.1))
            log_a_max = str(reaction.get("log_A_max", 100))
            table.setItem(1, 0, QTableWidgetItem(log_a_min))
            table.setItem(1, 1, QTableWidgetItem(log_a_max))

            contrib_min = str(reaction.get("contribution_min", 0.01))
            contrib_max = str(reaction.get("contribution_max", 1.0))
            table.setItem(2, 0, QTableWidgetItem(contrib_min))
            table.setItem(2, 1, QTableWidgetItem(contrib_max))

            self.reactions_grid.addWidget(box_widget, row, col)
            self.reaction_boxes.append((combo_type, many_models_checkbox, add_models_button, table, reaction_label))

        btn_box = QDialogButtonBox(QDialogButtonBox.StandardButton.Ok | QDialogButtonBox.StandardButton.Cancel)
        btn_box.accepted.connect(self.accept)
        btn_box.rejected.connect(self.reject)
        main_layout.setAlignment(Qt.AlignmentFlag.AlignTop)
        right_layout.addWidget(btn_box)

        self.update_method_parameters()

    def update_method_parameters(self):
        selected_method = self.calculation_method_combo.currentText()
        if selected_method == "differential_evolution":
            self.de_group.setVisible(True)
        else:
            self.de_group.setVisible(False)

    def get_data(self):  # noqa: C901
        selected_method = self.calculation_method_combo.currentText()
        errors = []
        method_params = {}

        if selected_method == "differential_evolution":
            for key, widget in self.de_params_edits.items():
                if isinstance(widget, QCheckBox):
                    value = widget.isChecked()
                elif isinstance(widget, QComboBox):
                    value = widget.currentText()
                else:
                    text = widget.text().strip()
                    default_value = self.calculation_method_params[key]
                    value = self.convert_to_type(text, default_value)

                is_valid, error_msg = self.validate_parameter(key, value)
                if not is_valid:
                    errors.append(f"Parameter '{key}': {error_msg}")
                method_params[key] = value

        elif selected_method == "another_method":
            method_params = {"info": "No additional params set for another_method"}

        if errors:
            QMessageBox.warning(self, "Invalid DE parameters", "\n".join(errors))
            return None, None

        updated_reactions = []
        for (combo_type, many_models_checkbox, add_models_button, table, label_reaction), old_reaction in zip(
            self.reaction_boxes, self.reactions_data
        ):
            ea_min_str = table.item(0, 0).text().strip()
            ea_max_str = table.item(0, 1).text().strip()
            loga_min_str = table.item(1, 0).text().strip()
            loga_max_str = table.item(1, 1).text().strip()
            contrib_min_str = table.item(2, 0).text().strip()
            contrib_max_str = table.item(2, 1).text().strip()

            def safe_cast(s, default):
                try:
                    return float(s)
                except ValueError:
                    return default

            new_r = dict(old_reaction)
            new_r["reaction_type"] = combo_type.currentText()
            new_r["Ea_min"] = safe_cast(ea_min_str, old_reaction.get("Ea_min", 1))
            new_r["Ea_max"] = safe_cast(ea_max_str, old_reaction.get("Ea_max", 2000))
            new_r["log_A_min"] = safe_cast(loga_min_str, old_reaction.get("log_A_min", 0.1))
            new_r["log_A_max"] = safe_cast(loga_max_str, old_reaction.get("log_A_max", 100))
            new_r["contribution_min"] = safe_cast(contrib_min_str, old_reaction.get("contribution_min", 0.01))
            new_r["contribution_max"] = safe_cast(contrib_max_str, old_reaction.get("contribution_max", 1.0))

            many_models_value = many_models_checkbox.isChecked()
            if many_models_value:
                selected_models = add_models_button.selected_models
            else:
                selected_models = [combo_type.currentText()]
            new_r["allowed_models"] = selected_models

            updated_reactions.append(new_r)

        return {"method": selected_method, "method_parameters": method_params}, updated_reactions

    def accept(self):
        data_result, reactions = self.get_data()
        if data_result is None or reactions is None:
            return

        super().accept()

    def convert_to_type(self, text, default_value):
        if text.lower() == "none":
            return None

        try:
            if isinstance(default_value, int):
                return int(text)
            elif isinstance(default_value, float):
                return float(text)
            elif isinstance(default_value, tuple):
                values = text.strip("() ").split(",")
                return tuple(float(v.strip()) for v in values)
            elif isinstance(default_value, str):
                return text
            elif default_value is None:
                if "." in text:
                    return float(text)
                else:
                    return int(text)
            else:
                return text
        except (ValueError, TypeError):
            return default_value

    def validate_parameter(self, key, value):  # noqa: C901
        try:
            if key == "strategy":
                strategies = self.get_options_for_parameter("strategy")
                if value not in strategies:
                    return False, f"Invalid strategy. Choose from {strategies}."
            elif key == "maxiter":
                if not isinstance(value, int) or value < 1:
                    return False, "Must be an integer >= 1."
            elif key == "popsize":
                if not isinstance(value, int) or value < 1:
                    return False, "Must be an integer >= 1."
            elif key == "tol":
                if not isinstance(value, (int, float)) or value < 0:
                    return False, "Must be non-negative."
            elif key == "mutation":
                if isinstance(value, tuple):
                    if len(value) != 2 or not all(0 <= v <= 2 for v in value):
                        return False, "Must be a tuple of two numbers in [0, 2]."
                elif isinstance(value, (int, float)):
                    if not 0 <= value <= 2:
                        return False, "Must be in [0, 2]."
                else:
                    return False, "Invalid format."
            elif key == "recombination":
                if not isinstance(value, (int, float)) or not 0 <= value <= 1:
                    return False, "Must be in [0, 1]."
            elif key == "seed":
                if not (isinstance(value, int) or value is None):
                    return False, "Must be an integer or None."
            elif key == "atol":
                if not isinstance(value, (int, float)) or value < 0:
                    return False, "Must be non-negative."
            elif key == "updating":
                options = self.get_options_for_parameter("updating")
                if value not in options:
                    return False, f"Must be one of {options}."
            elif key == "workers":
                if not isinstance(value, int) or value < 1 or value > 4:
                    return False, "Must be an integer = 1. Parallel processing is not supported. Up to 4 for test"
            return True, ""
        except Exception as e:
            return False, f"Error validating parameter: {str(e)}"

    def get_tooltip_for_parameter(self, param_name):
        tooltips = {
            "strategy": "The strategy for differential evolution.",
            "maxiter": "Maximum number of iterations. Must be >= 1.",
            "popsize": "Population size. Must be >= 1.",
            "tol": "Tolerance. Must be non-negative.",
            "mutation": "Mutation factor in [0, 2] or tuple of two values.",
            "recombination": "Recombination factor in [0, 1].",
            "workers": "Number of processes. Must be 1.",
        }
        return tooltips.get(param_name, "")

    def get_options_for_parameter(self, param_name):
        options = {
            "strategy": [
                "best1bin",
                "best1exp",
                "rand1exp",
                "randtobest1exp",
                "currenttobest1exp",
                "best2exp",
                "rand2exp",
                "randtobest1bin",
                "currenttobest1bin",
                "best2bin",
                "rand2bin",
                "rand1bin",
            ],
            "init": ["latinhypercube", "random"],
            "updating": ["immediate", "deferred"],
        }
        return options.get(param_name, [])


class ModelsSelectionDialog(QDialog):
    def __init__(self, models_list, parent=None):
        super().__init__(parent)
        self.setWindowTitle("Select Models")
        self.models_list = models_list
        self.selected_models = []
        layout = QVBoxLayout(self)
        self.setLayout(layout)

        grid = QGridLayout()
        layout.addLayout(grid)
        self.checkboxes = []
        col_count = 6
        for index, model in enumerate(models_list):
            checkbox = QCheckBox(model)
            self.checkboxes.append(checkbox)
            row = index // col_count
            col = index % col_count
            grid.addWidget(checkbox, row, col)

        button_box = QDialogButtonBox(QDialogButtonBox.StandardButton.Ok | QDialogButtonBox.StandardButton.Cancel)
        button_box.accepted.connect(self.accept)
        button_box.rejected.connect(self.reject)
        layout.addWidget(button_box)

    def get_selected_models(self):
        return [cb.text() for cb in self.checkboxes if cb.isChecked()]<|MERGE_RESOLUTION|>--- conflicted
+++ resolved
@@ -611,8 +611,6 @@
 
             QMessageBox.information(self, "Settings Saved", "The settings have been updated successfully.")
 
-<<<<<<< HEAD
-=======
     def _simulate_reaction_model(self, experimental_data: pd.DataFrame, reaction_scheme: dict):
         T = experimental_data["temperature"].values
         T_K = T + 273.15
@@ -680,7 +678,6 @@
 
         return pd.DataFrame(simulation_results)
 
->>>>>>> 50fc2ded
 
 class CalculationSettingsDialog(QDialog):
     def __init__(
